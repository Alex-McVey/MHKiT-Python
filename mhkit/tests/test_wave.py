--- conflicted
+++ resolved
@@ -282,7 +282,6 @@
             
             self.assertLess(error, 1e-6)
 
-<<<<<<< HEAD
     def test_kfromw_one_freq(self):
         g = 9.81
         f = 0.1
@@ -293,7 +292,6 @@
         error = np.abs(expected-calculated)
         self.assertLess(error, 1e-6)
     
-=======
     def test_wave_length(self):
         k_list=[1,2,10,3]
         l_expected = (2.*np.pi/np.array(k_list)).tolist()
@@ -367,7 +365,6 @@
         self.assertTrue(J_calc.squeeze() == J)
 
 
->>>>>>> d7bb6b73
     def test_moments(self):
         for file_i in self.valdata2.keys(): # for each file MC, AH, CDiP
             datasets = self.valdata2[file_i]
