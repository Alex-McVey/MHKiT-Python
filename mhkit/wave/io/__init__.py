from mhkit.wave.io import ndbc
from mhkit.wave.io import wecsim
<<<<<<< HEAD
from mhkit.wave.io import cdip
from mhkit.wave.io import swan
=======
from mhkit.wave.io import hindcast
from mhkit.wave.io import swan
>>>>>>> 238d85f8
<|MERGE_RESOLUTION|>--- conflicted
+++ resolved
@@ -1,9 +1,5 @@
 from mhkit.wave.io import ndbc
 from mhkit.wave.io import wecsim
-<<<<<<< HEAD
 from mhkit.wave.io import cdip
-from mhkit.wave.io import swan
-=======
 from mhkit.wave.io import hindcast
 from mhkit.wave.io import swan
->>>>>>> 238d85f8
