--- conflicted
+++ resolved
@@ -28,11 +28,7 @@
                 'scikit-learn',
                 'NREL-rex>=0.2.63',
                 'six>=1.13.0',
-<<<<<<< HEAD
-                'netCDF4',
-=======
                 'netCDF4<=1.5.8',
->>>>>>> 5c4f7dde
                 'xarray',
                 'statsmodels',
                 'pytz',
